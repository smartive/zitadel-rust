--- conflicted
+++ resolved
@@ -2,8 +2,4 @@
 Cargo.lock
 temp*
 src/api/generated
-<<<<<<< HEAD
-/.vscode
-=======
-.idea
->>>>>>> d9c81f1f
+.idea